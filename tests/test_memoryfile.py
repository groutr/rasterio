"""MemoryFile tests.  MemoryFile requires GDAL 2.0+.
Tests in this file will ONLY run for GDAL >= 2.x"""

from io import BytesIO
import os.path
from pathlib import Path

from affine import Affine
import numpy
import pytest

import rasterio
from rasterio.io import MemoryFile, ZipMemoryFile
from rasterio.enums import MaskFlags
from rasterio.shutil import copyfiles


@pytest.fixture(scope='session')
def rgb_file_bytes(path_rgb_byte_tif):
    """Get the bytes of our RGB.bytes.tif file"""
    return open(path_rgb_byte_tif, 'rb').read()


@pytest.fixture(scope='session')
def rgb_lzw_file_bytes(path_rgb_lzw_byte_tif):
    """Get the bytes of our RGB.bytes.tif file"""
    return open(path_rgb_lzw_byte_tif, 'rb').read()


@pytest.fixture(scope='function')
def rgb_file_object(path_rgb_byte_tif):
    """Get RGB.bytes.tif file opened in 'rb' mode"""
    return open(path_rgb_byte_tif, 'rb')


@pytest.fixture(scope='session')
def rgb_data_and_profile(path_rgb_byte_tif):
    with rasterio.open(path_rgb_byte_tif) as src:
        data = src.read()
        profile = src.profile
    return data, profile


def test_initial_empty():
    with MemoryFile() as memfile:
        assert len(memfile) == 0
        assert len(memfile.getbuffer()) == 0
        assert memfile.tell() == 0


def test_initial_not_bytes():
    """Creating a MemoryFile from not bytes fails."""
    with pytest.raises(TypeError):
        MemoryFile(u'lolwut')


def test_initial_bytes(rgb_file_bytes):
    """MemoryFile contents can initialized from bytes and opened."""
    with MemoryFile(rgb_file_bytes) as memfile:
        with memfile.open() as src:
            assert src.driver == 'GTiff'
            assert src.count == 3
            assert src.dtypes == ('uint8', 'uint8', 'uint8')
            assert src.read().shape == (3, 718, 791)


def test_initial_lzw_bytes(rgb_lzw_file_bytes):
    """MemoryFile contents can initialized from bytes and opened."""
    with MemoryFile(rgb_lzw_file_bytes) as memfile:
        with memfile.open() as src:
            assert src.driver == 'GTiff'
            assert src.count == 3
            assert src.dtypes == ('uint8', 'uint8', 'uint8')
            assert src.read().shape == (3, 718, 791)


def test_initial_file_object(rgb_file_object):
    """MemoryFile contents can initialized from bytes and opened."""
    with MemoryFile(rgb_file_object) as memfile:
        with memfile.open() as src:
            assert src.driver == 'GTiff'
            assert src.count == 3
            assert src.dtypes == ('uint8', 'uint8', 'uint8')
            assert src.read().shape == (3, 718, 791)


def test_closed():
    """A closed MemoryFile can not be opened"""
    with MemoryFile() as memfile:
        pass
    with pytest.raises(OSError):
        memfile.open()


def test_closed_seek():
    """A closed MemoryFile cannot be seeked"""
    with MemoryFile() as memfile:
        pass
    with pytest.raises(OSError):
        memfile.seek(0)


def test_closed_read():
    """A closed MemoryFile cannot be read"""
    with MemoryFile() as memfile:
        pass
    with pytest.raises(OSError):
        memfile.read()


def test_closed_write():
    """Cannot write to a closed MemoryFile"""
    with MemoryFile() as memfile:
        pass
    with pytest.raises(OSError):
        memfile.write([0])


def test_closed_tell():
    """Cannot tell on a closed MemoryFile"""
    with MemoryFile() as memfile:
        pass
    with pytest.raises(OSError):
        memfile.tell()


def test_non_initial_bytes(rgb_file_bytes):
    """MemoryFile contents can be read from bytes and opened."""
    with MemoryFile() as memfile:
        assert memfile.write(rgb_file_bytes) == len(rgb_file_bytes)
        with memfile.open() as src:
            assert src.driver == 'GTiff'
            assert src.count == 3
            assert src.dtypes == ('uint8', 'uint8', 'uint8')
            assert src.read().shape == (3, 718, 791)


def test_non_initial_bytes_in_two(rgb_file_bytes):
    """MemoryFile contents can be read from bytes in two steps and opened."""
    with MemoryFile() as memfile:
        assert memfile.write(rgb_file_bytes[:10]) == 10
        assert memfile.write(rgb_file_bytes[10:]) == len(rgb_file_bytes) - 10
        with memfile.open() as src:
            assert src.driver == 'GTiff'
            assert src.count == 3
            assert src.dtypes == ('uint8', 'uint8', 'uint8')
            assert src.read().shape == (3, 718, 791)


def test_non_initial_bytes_in_two_reverse(rgb_file_bytes):
    """MemoryFile contents can be read from bytes in two steps, tail first, and opened.
    Demonstrates fix of #1926."""
    with MemoryFile() as memfile:
        memfile.seek(600000)
        assert memfile.write(rgb_file_bytes[600000:]) == len(rgb_file_bytes) - 600000
        memfile.seek(0)
        assert memfile.write(rgb_file_bytes[:600000]) == 600000
        with memfile.open() as src:
            assert src.driver == "GTiff"
            assert src.count == 3
            assert src.dtypes == ("uint8", "uint8", "uint8")
            assert src.read().shape == (3, 718, 791)


def test_no_initial_bytes(rgb_data_and_profile):
    """An empty MemoryFile can be opened and written into."""
    data, profile = rgb_data_and_profile

    with MemoryFile() as memfile:
        with memfile.open(**profile) as dst:
            dst.write(data)
        view = memfile.getbuffer()
        # Exact size of the in-memory GeoTIFF varies with GDAL
        # version and configuration.
        assert view.size > 1000000
        # NB: bytes(view) doesn't return what you'd expect with python 2.7.
        data = bytes(bytearray(view))

    with MemoryFile(data) as memfile:
        with memfile.open() as src:
            assert sorted(src.profile.items()) == sorted(profile.items())


def test_read(tmpdir, rgb_file_bytes):
    """Reading from a MemoryFile works"""
    with MemoryFile(rgb_file_bytes) as memfile:
        tmptiff = tmpdir.join('test.tif')

        while 1:
            chunk = memfile.read(8192)
            if not chunk:
                break
            tmptiff.write(chunk, 'ab')

    with rasterio.open(str(tmptiff)) as src:
        assert src.count == 3


@pytest.mark.skipif(not rasterio.have_vsi_plugin, reason="Test requires FilePath")
def test_file_object_read_filepath(monkeypatch, request, capfd, rgb_file_object):
    """Opening a file object with FilePath returns a dataset with no attached MemoryFile."""
    with rasterio.open(rgb_file_object) as src:
        assert src.driver == 'GTiff'
        assert src.count == 3
        assert src.dtypes == ('uint8', 'uint8', 'uint8')
        assert src.read().shape == (3, 718, 791)


def test_file_object_read_memfile(monkeypatch, request, capfd, rgb_file_object):
    """Opening a file object without FilePath returns a dataset with attached MemoryFile."""
    monkeypatch.setattr(rasterio, "have_vsi_plugin", False)
    with rasterio.Env() as env:
        with rasterio.open(rgb_file_object) as src:
            assert src.driver == 'GTiff'
            assert src.count == 3
            assert src.dtypes == ('uint8', 'uint8', 'uint8')
            assert src.read().shape == (3, 718, 791)

        # Exiting src causes the attached MemoryFile context to be
        # exited and the temporary in-memory file is deleted.
        env._dump_open_datasets()
        captured = capfd.readouterr()
        assert "/vsimem/{}".format(request.node.name) not in captured.err


def test_issue2360_no_with(monkeypatch, request, capfd, rgb_file_object):
    """Opening a file object without FilePath returns a dataset with attached MemoryFile."""
    monkeypatch.setattr(rasterio, "have_vsi_plugin", False)
    with rasterio.Env() as env:
        src = rasterio.open(rgb_file_object)
        assert src.driver == 'GTiff'
        assert src.count == 3
        assert src.dtypes == ('uint8', 'uint8', 'uint8')
        assert src.read().shape == (3, 718, 791)

        env._dump_open_datasets()
        captured = capfd.readouterr()
        assert "/vsimem/{}".format(request.node.name) in captured.err

        # Closing src causes the attached MemoryFile context to be
        # exited and the temporary in-memory file is deleted.
        src.close()
        env._dump_open_datasets()
        captured = capfd.readouterr()
        assert "/vsimem/{}".format(request.node.name) not in captured.err


def test_file_object_read_variant(rgb_file_bytes):
    """An example of reading from a MemoryFile object"""
    with rasterio.open(MemoryFile(rgb_file_bytes)) as src:
        assert src.driver == 'GTiff'
        assert src.count == 3
        assert src.dtypes == ('uint8', 'uint8', 'uint8')
        assert src.read().shape == (3, 718, 791)


def test_file_object_read_variant2(rgb_file_bytes):
    """An example of reading from a BytesIO object"""
    with rasterio.open(BytesIO(rgb_file_bytes)) as src:
        assert src.driver == 'GTiff'
        assert src.count == 3
        assert src.dtypes == ('uint8', 'uint8', 'uint8')
        assert src.read().shape == (3, 718, 791)


def test_test_file_object_write(tmpdir, rgb_data_and_profile):
    """An example of writing to a file object"""
    data, profile = rgb_data_and_profile
    with tmpdir.join('test.tif').open('wb') as fout:
        with rasterio.open(fout, 'w', **profile) as dst:
            dst.write(data)

    with rasterio.open(str(tmpdir.join('test.tif'))) as src:
        assert src.driver == 'GTiff'
        assert src.count == 3
        assert src.dtypes == ('uint8', 'uint8', 'uint8')
        assert src.read().shape == (3, 718, 791)


def test_zip_closed():
    """A closed ZipMemoryFile can not be opened"""
    with ZipMemoryFile() as zipmemfile:
        pass
    with pytest.raises(OSError):
        zipmemfile.open('foo')


def test_zip_file_object_read(path_zip_file):
    """An example of reading from a zip file object"""
    with open(path_zip_file, 'rb') as zip_file_object:
        with ZipMemoryFile(zip_file_object) as zipmemfile:
            with zipmemfile.open('white-gemini-iv.vrt') as src:
                assert src.driver == 'VRT'
                assert src.count == 3
                assert src.dtypes == ('uint8', 'uint8', 'uint8')
                assert src.read().shape == (3, 768, 1024)


def test_vrt_memfile(data_dir, path_white_gemini_iv_vrt):
    """Successfully read an in-memory VRT"""
    with open(path_white_gemini_iv_vrt) as vrtfile:
        source = vrtfile.read()
        source = source.replace('<SourceFilename relativeToVRT="1">389225main_sw_1965_1024.jpg</SourceFilename>', '<SourceFilename relativeToVRT="0">{}/389225main_sw_1965_1024.jpg</SourceFilename>'.format(data_dir))

    with MemoryFile(source.encode('utf-8'), ext='vrt') as memfile:
        with memfile.open() as src:
            assert src.driver == 'VRT'
            assert src.count == 3
            assert src.dtypes == ('uint8', 'uint8', 'uint8')
            assert src.read().shape == (3, 768, 1024)


def test_write_plus_mode():
    with MemoryFile() as memfile:
        with memfile.open(driver='GTiff', dtype='uint8', count=3, height=32, width=32, crs='epsg:3226', transform=Affine.identity() * Affine.scale(0.5, -0.5)) as dst:
            dst.write(numpy.full((32, 32), 255, dtype='uint8'), 1)
            dst.write(numpy.full((32, 32), 204, dtype='uint8'), 2)
            dst.write(numpy.full((32, 32), 153, dtype='uint8'), 3)
            data = dst.read()
            assert (data[0] == 255).all()
            assert (data[1] == 204).all()
            assert (data[2] == 153).all()


def test_write_plus_model_jpeg():
    """Ensure /vsimem/ file is cleaned up."""
    with rasterio.Env() as env:
        with MemoryFile() as memfile:
            with memfile.open(
                driver="JPEG",
                dtype="uint8",
                count=3,
                height=32,
                width=32,
                crs="epsg:3226",
                transform=Affine.identity() * Affine.scale(0.5, -0.5),
            ) as dst:
                dst.write(numpy.full((32, 32), 255, dtype="uint8"), 1)
                dst.write(numpy.full((32, 32), 204, dtype="uint8"), 2)
                dst.write(numpy.full((32, 32), 153, dtype="uint8"), 3)
                data = dst.read()
                assert (data[0] == 255).all()
                assert (data[1] == 204).all()
                assert (data[2] == 153).all()

        assert (
            Path(*Path(memfile.name).parts[2:]).parent.as_posix() not in env._dump_vsimem()
        )


def test_memfile_copyfiles(path_rgb_msk_byte_tif):
    """Multiple files can be copied to a MemoryFile using copyfiles"""
    with rasterio.open(path_rgb_msk_byte_tif) as src:
        src_basename = os.path.basename(src.name)
        with MemoryFile(dirname="foo", filename=src_basename) as memfile:
            copyfiles(src.name, memfile.name)
            with memfile.open() as rgb2:
                assert sorted(rgb2.files) == sorted(['/vsimem/foo/{}'.format(src_basename), '/vsimem/foo/{}.msk'.format(src_basename)])


def test_multi_memfile(path_rgb_msk_byte_tif):
    """Multiple files can be copied to a MemoryFile using copyfiles"""
    with open(path_rgb_msk_byte_tif, 'rb') as tif_fp:
        tif_bytes = tif_fp.read()
    with open(path_rgb_msk_byte_tif + '.msk', 'rb') as msk_fp:
        msk_bytes = msk_fp.read()

    with MemoryFile(
        tif_bytes, dirname="bar", filename="foo.tif"
    ) as tifmemfile, MemoryFile(msk_bytes, dirname="bar", filename="foo.tif.msk"):
        with tifmemfile.open() as src:
            assert sorted(os.path.basename(fn) for fn in src.files) == sorted(['foo.tif', 'foo.tif.msk'])
            assert src.mask_flag_enums == ([MaskFlags.per_dataset],) * 3


def test_memory_file_gdal_error_message(capsys):
    """No weird error messages should be seen, see #1659"""
    memfile = MemoryFile()
    data = numpy.array([[1,2,3,4],[5,6,7,8],[9,10,11,12],[13,14,15,16]]).astype('uint8')
    west_bound = 0; north_bound = 2; cellsize=0.5; nodata = -9999; driver='AAIGrid';
    dtype = data.dtype
    shape = data.shape
    transform = rasterio.transform.from_origin(west_bound, north_bound, cellsize, cellsize)
    dataset = memfile.open(driver=driver, width=shape[1], height=shape[0], transform=transform, count=1, dtype=dtype, nodata=nodata, crs='epsg:3226')
    dataset.write(data, 1)
    dataset.close()
    captured = capsys.readouterr()
    assert "ERROR 4" not in captured.err
    assert "ERROR 4" not in captured.out


def test_write_plus_mode_requires_width():
    """Width is required"""
    with MemoryFile() as memfile:
        with pytest.raises(TypeError):
            memfile.open(driver='GTiff', dtype='uint8', count=3, height=32, crs='epsg:3226', transform=Affine.identity() * Affine.scale(0.5, -0.5))


def test_write_plus_mode_blockxsize_requires_width():
    """Width is required"""
    with MemoryFile() as memfile:
        with pytest.raises(TypeError):
            memfile.open(driver='GTiff', dtype='uint8', count=3, height=32, crs='epsg:3226', transform=Affine.identity() * Affine.scale(0.5, -0.5), blockxsize=128)


def test_write_rpcs_to_memfile(path_rgb_byte_rpc_vrt):
    """Ensure we can write rpcs to a new MemoryFile"""
    with rasterio.open(path_rgb_byte_rpc_vrt) as src:
        profile = src.profile.copy()
        with MemoryFile() as memfile:
            with memfile.open(**profile) as dst:
                assert dst.rpcs is None
                dst.rpcs = src.rpcs
<<<<<<< HEAD
                assert dst.rpcs
=======
                assert dst.rpcs


def test_close_derived_datasets():
    with MemoryFile() as memfile:
        dataset = memfile.open(driver='GTiff', dtype='uint8', count=3, height=32, width=32, crs='epsg:3226', transform=Affine.identity() * Affine.scale(0.5, -0.5))
        assert not dataset.closed
    assert dataset.closed
>>>>>>> bc928e9c
<|MERGE_RESOLUTION|>--- conflicted
+++ resolved
@@ -411,9 +411,6 @@
             with memfile.open(**profile) as dst:
                 assert dst.rpcs is None
                 dst.rpcs = src.rpcs
-<<<<<<< HEAD
-                assert dst.rpcs
-=======
                 assert dst.rpcs
 
 
@@ -421,5 +418,4 @@
     with MemoryFile() as memfile:
         dataset = memfile.open(driver='GTiff', dtype='uint8', count=3, height=32, width=32, crs='epsg:3226', transform=Affine.identity() * Affine.scale(0.5, -0.5))
         assert not dataset.closed
-    assert dataset.closed
->>>>>>> bc928e9c
+    assert dataset.closed