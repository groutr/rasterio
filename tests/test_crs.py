--- conflicted
+++ resolved
@@ -209,18 +209,6 @@
 
 
 def test_is_same_crs():
-<<<<<<< HEAD
-    crs1 = CRS({'init': 'epsg:4326'})
-    crs2 = CRS({'init': 'epsg:3857'})
-
-    assert crs1 == crs1
-    assert crs1 != crs2
-
-    wgs84_crs = CRS.from_string('+proj=longlat +ellps=WGS84 +datum=WGS84 +no_defs')
-    assert crs1 != wgs84_crs
-
-=======
->>>>>>> 698fb39f
     # Make sure that same projection with different parameter are not equal
     lcc_crs1 = CRS.from_string('+lon_0=-95 +ellps=GRS80 +y_0=0 +no_defs=True +proj=lcc +x_0=0 +units=m +lat_2=77 +lat_1=49 +lat_0=0')
     lcc_crs2 = CRS.from_string('+lon_0=-95 +ellps=GRS80 +y_0=0 +no_defs=True +proj=lcc +x_0=0 +units=m +lat_2=77 +lat_1=45 +lat_0=0')
@@ -304,6 +292,7 @@
     lcc_crs = CRS.from_string('+lon_0=-95 +ellps=GRS80 +y_0=0 +no_defs=True +proj=lcc '
                               '+x_0=0 +units=m +lat_2=77 +lat_1=49 +lat_0=0')
     assert lcc_crs.to_epsg() is None
+
 
 def test_crs_4326_if_equivalent_crs84():
     crs1 = CRS.from_epsg(4326)
@@ -312,14 +301,11 @@
     assert crs1.equals(crs2, ignore_axis_order=True)
     assert not crs1 == crs2
 
+
 def test_crs_OSR_equivalence():
     crs1 = CRS.from_string('+proj=longlat +datum=WGS84 +no_defs')
     crs2 = CRS.from_string('+proj=latlong +datum=WGS84 +no_defs')
     assert crs1 == crs2
-<<<<<<< HEAD
-    assert crs1 != crs3
-=======
->>>>>>> 698fb39f
 
 
 def test_crs_OSR_no_equivalence():
