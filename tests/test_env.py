# Tests requiring S3 credentials.
# Collected here to make them easier to skip/xfail.

import os
import sys

import boto3
import pytest

try:
    from unittest import mock
except ImportError:
    import mock

import rasterio
from rasterio import _env
from rasterio._env import del_gdal_config, get_gdal_config, set_gdal_config
from rasterio.env import Env, defenv, delenv, getenv, setenv, ensure_env, ensure_env_credentialled
from rasterio.env import GDALVersion, require_gdal_version
from rasterio.errors import EnvError, RasterioIOError, GDALVersionError
from rasterio.rio.main import main_group
<<<<<<< HEAD
from rasterio.session import AWSSession, OSSSession, SwiftSession
=======
from rasterio.session import AWSSession, DummySession, OSSSession
>>>>>>> 2e35a0c9

from .conftest import requires_gdal21


# Custom markers.
credentials = pytest.mark.skipif(
    not(boto3.Session()._session.get_credentials()),
    reason="S3 raster access requires credentials")


L8TIF = "s3://landsat-pds/L8/139/045/LC81390452014295LGN00/LC81390452014295LGN00_B1.TIF"
L8TIFB2 = "s3://landsat-pds/L8/139/045/LC81390452014295LGN00/LC81390452014295LGN00_B2.TIF"
httpstif = "https://landsat-pds.s3.amazonaws.com/L8/139/045/LC81390452014295LGN00/LC81390452014295LGN00_B1.TIF"


def test_gdal_config_accessers():
    """Low level GDAL config access."""
    assert get_gdal_config('foo') is None
    set_gdal_config('foo', 'bar')
    assert get_gdal_config('foo') == 'bar'
    del_gdal_config('foo')
    assert get_gdal_config('foo') is None


def test_gdal_config_accessors_no_normalize():
    """Disables casting keys to upper case and normalizing values to boolean
    Python values.
    """
    assert get_gdal_config('foo') is None
    set_gdal_config('foo', 'ON', normalize=False)
    assert get_gdal_config('foo', normalize=False) == 'ON'
    del_gdal_config('foo')
    assert get_gdal_config('foo') is None


def test_gdal_config_accessors_capitalization():
    """GDAL normalizes config names to upper case so Rasterio does not
    need to do it on its own.  This test serves as a canary in case GDAL
    changes its behavior, which is an important part of reinstating
    discovered environment variables when ``rasterio.Env()`` starts.
    GDAL does not alter config values.
    """
    assert get_gdal_config('foo') is None
    assert get_gdal_config('FOO') is None

    set_gdal_config('foo', 'bar')

    assert get_gdal_config('foo') == 'bar'
    assert get_gdal_config('FOO') == 'bar'

    del_gdal_config('foo')
    assert get_gdal_config('foo') is None
    assert get_gdal_config('FOO') is None

    set_gdal_config('upper', 'UPPER')
    assert get_gdal_config('upper') == 'UPPER'
    del_gdal_config('upper')


# The 'gdalenv' fixture ensures that gdal configuration is deleted
# at the end of the test, making tests as isolates as GDAL allows.

def test_env_accessors(gdalenv):
    """High level GDAL env access."""
    defenv()
    setenv(foo='1', bar='2')
    expected = {'foo': '1', 'bar': '2'}
    items = getenv()
    assert items == rasterio.env.local._env.options
    # Comparison below requires removal of GDAL_DATA.
    items.pop('GDAL_DATA', None)
    assert items == expected
    assert get_gdal_config('foo') == 1
    assert get_gdal_config('bar') == 2
    delenv()
    with pytest.raises(EnvError):
        getenv()
    assert get_gdal_config('foo') is None
    assert get_gdal_config('bar') is None


def test_env_accessors_no_env():
    """Sould all raise an exception."""
    with pytest.raises(EnvError):
        delenv()
    with pytest.raises(EnvError):
        setenv()
    with pytest.raises(EnvError):
        getenv()


def test_ensure_env_decorator(gdalenv):
    @ensure_env
    def f():
        return getenv()['RASTERIO_ENV']
    assert f() is True


def test_ensure_env_decorator_sets_gdal_data(gdalenv, monkeypatch):
    """ensure_env finds GDAL from environment"""
    @ensure_env
    def f():
        return getenv()['GDAL_DATA']

    monkeypatch.setenv('GDAL_DATA', '/lol/wut')
    assert f() == '/lol/wut'


@mock.patch("rasterio._env.GDALDataFinder.find_file")
def test_ensure_env_decorator_sets_gdal_data_prefix(find_file, gdalenv, monkeypatch, tmpdir):
    """ensure_env finds GDAL data under a prefix"""

    @ensure_env
    def f():
        return getenv()['GDAL_DATA']

    find_file.return_value = None

    tmpdir.ensure("share/gdal/pcs.csv")
    monkeypatch.delenv('GDAL_DATA', raising=False)
    monkeypatch.setattr(sys, 'prefix', str(tmpdir))

    assert f() == str(tmpdir.join("share").join("gdal"))


@mock.patch("rasterio._env.GDALDataFinder.find_file")
def test_ensure_env_decorator_sets_gdal_data_wheel(find_file, gdalenv, monkeypatch, tmpdir):
    """ensure_env finds GDAL data in a wheel"""
    @ensure_env
    def f():
        return getenv()['GDAL_DATA']

    find_file.return_value = None

    tmpdir.ensure("gdal_data/pcs.csv")
    monkeypatch.delenv('GDAL_DATA', raising=False)
    monkeypatch.setattr(_env, '__file__', str(tmpdir.join(os.path.basename(_env.__file__))))

    assert f() == str(tmpdir.join("gdal_data"))


def test_ensure_env_credentialled_decorator(monkeypatch, gdalenv):
    """Credentialization is ensured by wrapper"""
    monkeypatch.setenv('AWS_ACCESS_KEY_ID', 'id')
    monkeypatch.setenv('AWS_SECRET_ACCESS_KEY', 'key')
    monkeypatch.setenv('AWS_SESSION_TOKEN', 'token')

    @ensure_env_credentialled
    def f(path):
        return getenv()

    config = f('s3://foo/bar')
    assert config['AWS_ACCESS_KEY_ID'] == 'id'
    assert config['AWS_SECRET_ACCESS_KEY'] == 'key'
    assert config['AWS_SESSION_TOKEN'] == 'token'

    monkeypatch.undo()


def test_no_aws_gdal_config(gdalenv):
    """Trying to set AWS-specific GDAL config options fails."""
    with pytest.raises(EnvError):
        rasterio.Env(AWS_ACCESS_KEY_ID='x')
    with pytest.raises(EnvError):
        rasterio.Env(AWS_SECRET_ACCESS_KEY='y')


def test_env_empty(gdalenv):
    """Empty env has no defaults"""
    env = rasterio.Env(foo='x')
    assert env.options['foo'] == 'x'
    assert not env.context_options
    with env:
        assert get_gdal_config('CHECK_WITH_INVERT_PROJ') is None
        assert get_gdal_config('GTIFF_IMPLICIT_JPEG_OVR') is None
        assert get_gdal_config("RASTERIO_ENV") is None


def test_env_defaults(gdalenv):
    """Test env defaults."""
    env = rasterio.Env.from_defaults(foo='x')
    assert env.options['foo'] == 'x'
    assert not env.context_options
    with env:
        assert get_gdal_config('CHECK_WITH_INVERT_PROJ') is True
        assert get_gdal_config('GTIFF_IMPLICIT_JPEG_OVR') is False
        assert get_gdal_config("RASTERIO_ENV") is True


def test_aws_session(gdalenv):
    """Create an Env with a boto3 session."""
    aws_session = boto3.Session(
        aws_access_key_id='id', aws_secret_access_key='key',
        aws_session_token='token', region_name='null-island-1')
    with rasterio.env.Env(session=aws_session) as s:
        assert s.session._session.get_credentials().get_frozen_credentials().access_key == 'id'
        assert s.session._session.get_credentials().get_frozen_credentials().secret_key == 'key'
        assert s.session._session.get_credentials().get_frozen_credentials().token == 'token'
        assert s.session._session.region_name == 'null-island-1'


def test_aws_session_credentials(gdalenv):
    """Create an Env with a boto3 session."""
    aws_session = boto3.Session(
        aws_access_key_id='id', aws_secret_access_key='key',
        aws_session_token='token', region_name='null-island-1')
    with rasterio.env.Env(session=aws_session):
        assert getenv()['AWS_ACCESS_KEY_ID'] == 'id'
        assert getenv()['AWS_REGION'] == 'null-island-1'
        assert getenv()['AWS_SECRET_ACCESS_KEY'] == 'key'
        assert getenv()['AWS_SESSION_TOKEN'] == 'token'


def test_with_aws_session_credentials(gdalenv):
    """Create an Env with a boto3 session."""
    env = rasterio.Env(
        aws_access_key_id='id', aws_secret_access_key='key',
        aws_session_token='token', region_name='null-island-1')
    with env:
        expected = {
            'AWS_ACCESS_KEY_ID': 'id', 'AWS_REGION': 'null-island-1',
            'AWS_SECRET_ACCESS_KEY': 'key', 'AWS_SESSION_TOKEN': 'token'}
        items = getenv()
        # Comparison below requires removal of GDAL_DATA.
        items.pop('GDAL_DATA', None)
        assert items == expected


def test_session_env_lazy(monkeypatch, gdalenv):
    """Create an Env with AWS env vars."""
    monkeypatch.setenv('AWS_ACCESS_KEY_ID', 'id')
    monkeypatch.setenv('AWS_SECRET_ACCESS_KEY', 'key')
    monkeypatch.setenv('AWS_SESSION_TOKEN', 'token')
    with rasterio.Env():
        assert getenv() == rasterio.env.local._env.options
        expected = {
            'AWS_ACCESS_KEY_ID': 'id',
            'AWS_SECRET_ACCESS_KEY': 'key',
            'AWS_SESSION_TOKEN': 'token'}
        for k, v in expected.items():
            assert getenv()[k] == v

    monkeypatch.undo()


def test_aws_unsigned(gdalenv):
    """Create an Env with no AWS signing."""
    with rasterio.env.Env(aws_unsigned=True):
        assert getenv()['AWS_NO_SIGN_REQUEST'] == 'YES'
        assert getenv().get('AWS_ACCESS_KEY_ID') is None


@pytest.mark.xfail(
    reason="Turning off signing in an inner env does not work in Rasterio 1.0")
def test_aws_unsigned_subenv(gdalenv):
    """Create an Env with no AWS signing."""
    with rasterio.Env(
            aws_access_key_id='id', aws_secret_access_key='key',
            aws_session_token='token', region_name='null-island-1'):
        with rasterio.env.Env(aws_unsigned=True):
            assert getenv()['AWS_NO_SIGN_REQUEST'] == 'YES'
            assert getenv().get('AWS_ACCESS_KEY_ID') is None


def test_open_with_default_env(gdalenv):
    """Read from a dataset with a default env."""
    with rasterio.open('tests/data/RGB.byte.tif') as dataset:
        assert dataset.count == 3


def test_open_with_env(gdalenv):
    """Read from a dataset with an explicit env."""
    with rasterio.Env():
        with rasterio.open('tests/data/RGB.byte.tif') as dataset:
            assert dataset.count == 3


def test_skip_gtiff(gdalenv):
    """De-register GTiff driver, verify that it will not be used."""
    with rasterio.Env(GDAL_SKIP='GTiff'):
        with pytest.raises(RasterioIOError):
            rasterio.open('tests/data/RGB.byte.tif')


@requires_gdal21(reason="S3 access requires 2.1+")
@credentials
@pytest.mark.network
def test_s3_open_with_env(gdalenv):
    """Read from S3 within explicit env."""
    with rasterio.Env():
        with rasterio.open(L8TIF) as dataset:
            assert dataset.count == 1


@requires_gdal21(reason="S3 access requires 2.1+")
@credentials
@pytest.mark.network
def test_s3_open_with_implicit_env(gdalenv):
    """Read from S3 using default env."""
    with rasterio.open(L8TIF) as dataset:
        assert dataset.count == 1


@requires_gdal21(reason="S3 access requires 2.1+")
@credentials
@pytest.mark.network
def test_env_open_s3(gdalenv):
    """Read using env as context."""
    creds = boto3.Session().get_credentials()
    with rasterio.Env(aws_access_key_id=creds.access_key,
                      aws_secret_access_key=creds.secret_key):
        with rasterio.open(L8TIF) as dataset:
            assert dataset.count == 1


@requires_gdal21(reason="S3 access requires 2.1+")
@credentials
@pytest.mark.network
def test_env_open_s3_credentials(gdalenv):
    """Read using env as context."""
    aws_session = boto3.Session()
    with rasterio.Env(aws_session=aws_session):
        with rasterio.open(L8TIF) as dataset:
            assert dataset.count == 1


@requires_gdal21(reason="S3 access requires 2.1+")
@credentials
@pytest.mark.network
def test_ensured_env_no_credentializing(gdalenv):
    """open's extra env doesn't override outer env"""
    with rasterio.Env(aws_access_key_id='foo',
                      aws_secret_access_key='bar'):
        with pytest.raises(Exception):
            rasterio.open(L8TIFB2)


@requires_gdal21(reason="S3 access requires 2.1+")
@credentials
@pytest.mark.network
def test_open_https_vsicurl(gdalenv):
    """Read from HTTPS URL."""
    with rasterio.open(httpstif) as dataset:
        assert dataset.count == 1


# CLI tests.

@requires_gdal21(reason="S3 access requires 2.1+")
@credentials
@pytest.mark.network
def test_s3_rio_info(runner):
    """S3 is supported by rio-info."""
    result = runner.invoke(main_group, ['info', L8TIF])
    assert result.exit_code == 0


@requires_gdal21(reason="S3 access requires 2.1+")
@credentials
@pytest.mark.network
def test_https_rio_info(runner):
    """HTTPS is supported by rio-info."""
    result = runner.invoke(main_group, ['info', httpstif])
    assert result.exit_code == 0


def test_rio_env_credentials_options(tmpdir, monkeypatch, runner):
    """Confirm that --aws-profile option works."""
    credentials_file = tmpdir.join('credentials')
    credentials_file.write("[testing]\n"
                           "aws_access_key_id = foo\n"
                           "aws_secret_access_key = bar\n"
                           "aws_session_token = baz")
    monkeypatch.setenv('AWS_SHARED_CREDENTIALS_FILE', str(credentials_file))
    monkeypatch.setenv('AWS_SESSION_TOKEN', 'ignore_me')
    result = runner.invoke(
        main_group, ['--aws-profile', 'testing', 'env', '--credentials'])
    assert result.exit_code == 0
    assert '"aws_access_key_id": "foo"' in result.output
    assert '"aws_secret_access_key": "bar"' in result.output
    assert '"aws_session_token": "baz"' in result.output
    monkeypatch.undo()


def test_ensure_defaults_teardown(gdalenv):

    """This test guards against a regression.  Previously ``rasterio.Env()``
    would quietly reinstate any ``rasterio.env.default_options`` that was
    not modified by the environment.

    https://github.com/mapbox/rasterio/issues/968
    """

    def _check_defaults():
        for key in Env.default_options().keys():
            assert get_gdal_config(key) is None

    _check_defaults()
    with rasterio.Env():
        pass

    _check_defaults()
    assert rasterio.env.local._env is None


@pytest.mark.parametrize("key,val", [
    ('key', 'ON'),
    ('CHECK_WITH_INVERT_PROJ', 'ON'),
    ('key', 'OFF'),
    ('CHECK_WITH_INVERT_PROJ', 'OFF')])
def test_env_discovery(key, val):
    """When passing options to ``rasterio.Env()`` Rasterio first checks
    to see if they were set in the environment and reinstates on exit.
    The discovered environment should only be reinstated when the outermost
    environment exits.  It's really important that this test use an
    environment default.
    """

    assert rasterio.env.local._discovered_options is None, \
        "Something has gone horribly wrong."

    try:
        # This should persist when all other environment managers exit.
        set_gdal_config(key, val)

        # Start an environment and overwrite the value that should persist
        with rasterio.Env(**{key: True}):
            assert get_gdal_config(key) is True
            assert rasterio.env.local._discovered_options == {key: val}

            # Start another nested environment, again overwriting the value
            # that should persist
            with rasterio.Env(**{key: False}):
                assert rasterio.env.local._discovered_options == {key: val}
                assert get_gdal_config(key) is False

            # Ensure the outer state is restored.
            assert rasterio.env.local._discovered_options == {key: val}
            assert get_gdal_config(key) is True

        # Ensure the discovered value remains unchanged.
        assert rasterio.env.local._discovered_options is None
        assert get_gdal_config(key, normalize=False) == val

    # Leaving this option in the GDAL environment could cause a problem
    # for other tests.
    finally:
        del_gdal_config(key)


def test_have_registered_drivers():
    """Ensure drivers are only registered once, otherwise each thread will
    acquire a threadlock whenever an environment is started."""
    with rasterio.Env():
        assert rasterio.env.local._env._have_registered_drivers


def test_gdal_cachemax():
    """``GDAL_CACHEMAX`` is a special case."""
    original_cachemax = get_gdal_config('GDAL_CACHEMAX')
    assert original_cachemax != 4321
    # GDALSetCacheMax() has a limit of somewhere between 2 and 3 GB.
    # We use GDALSetCacheMax64(), so use a value that is outside the 32 bit
    # range to verify it is not being truncated.
    set_gdal_config('GDAL_CACHEMAX', 4321)
    assert get_gdal_config('GDAL_CACHEMAX', 4321) == 4321

    # On first read the number will be in bytes.  Drop to MB if necessary.
    try:
        set_gdal_config('GDAL_CACHEMAX', original_cachemax)
    except OverflowError:
        set_gdal_config('GDAL_CACHEMAX', int(original_cachemax / 1000000))


def test_gdalversion_class_parse():
    v = GDALVersion.parse('1.9.0')
    assert v.major == 1 and v.minor == 9

    v = GDALVersion.parse('1.9')
    assert v.major == 1 and v.minor == 9

    v = GDALVersion.parse('1.9a')
    assert v.major == 1 and v.minor == 9


def test_gdalversion_class_parse_err():
    invalids = ('foo', 'foo.bar', '1', '1.', '1.a', '.1')

    for invalid in invalids:
        with pytest.raises(ValueError):
            GDALVersion.parse(invalid)


def test_gdalversion_class_runtime():
    """Test the version of GDAL from this runtime"""
    GDALVersion.runtime().major >= 1


def test_gdalversion_class_cmp():
    assert GDALVersion(1, 0) == GDALVersion(1, 0)
    assert GDALVersion(2, 0) > GDALVersion(1, 0)
    assert GDALVersion(1, 1) > GDALVersion(1, 0)
    assert GDALVersion(1, 2) < GDALVersion(2, 2)

    # Because we don't care about patch component
    assert GDALVersion.parse('1.0') == GDALVersion.parse('1.0.10')

    assert GDALVersion.parse('1.9') < GDALVersion.parse('2.2.0')
    assert GDALVersion.parse('2.0.0') > GDALVersion(1, 9)


def test_gdalversion_class_repr():
    assert (GDALVersion(2, 1)).__repr__() == 'GDALVersion(major=2, minor=1)'


def test_gdalversion_class_str():
    assert str(GDALVersion(2, 1)) == '2.1'


def test_gdalversion_class_at_least():
    assert GDALVersion(2, 1).at_least(GDALVersion(1, 9))
    assert GDALVersion(2, 1).at_least((1, 9))
    assert GDALVersion(2, 1).at_least('1.9')

    assert not GDALVersion(2, 1).at_least(GDALVersion(2, 2))
    assert not GDALVersion(2, 1).at_least((2, 2))
    assert not GDALVersion(2, 1).at_least('2.2')


def test_gdalversion_class_at_least_invalid_type():
    invalids_types = ({}, {'major': 1, 'minor': 1}, [1, 2])

    for invalid in invalids_types:
        with pytest.raises(TypeError):
            GDALVersion(2, 1).at_least(invalid)


def test_require_gdal_version():
    @require_gdal_version('1.0')
    def a():
        return 1

    assert a() == 1


def test_require_gdal_version_too_low():
    """Functions that are too low raise a GDALVersionError"""
    version = '10000000.0'

    @require_gdal_version(version)
    def b():
        return 2

    with pytest.raises(GDALVersionError) as exc_info:
        b()

    message = 'GDAL version must be >= {0}'.format(version)
    assert message in exc_info.value.args[0]


def test_require_gdal_version_is_max_version():
    """Functions that are less than the required version are allowed, those that
    are too high raise a GDALVersionError"""
    @require_gdal_version('10000000.0', is_max_version=True)
    def a():
        return 1

    assert a() == 1

    @require_gdal_version('1.0', is_max_version=True)
    def b():
        return 2

    with pytest.raises(GDALVersionError):
        b()


def test_require_gdal_version_reason():
    reason = 'This totally awesome new feature is was introduced in GDAL 10000'

    @require_gdal_version('10000.0', reason=reason)
    def b():
        return 2

    with pytest.raises(GDALVersionError) as exc_info:
        b()

    assert reason in exc_info.value.args[0]


def test_require_gdal_version_err():
    """version is a required parameter and must be valid"""

    for invalid_version in ['bogus', 'a.b', '1.a.b']:
        with pytest.raises(ValueError):
            @require_gdal_version(invalid_version)
            def a():
                return 1


def test_require_gdal_version_param():
    """Parameter is allowed for all versions >= 1.0"""
    @require_gdal_version('1.0', param='foo')
    def a(foo=None):
        return foo

    assert a() is None
    assert a('bar') == 'bar'


def test_require_gdal_version_param_version_too_low():
    """Parameter is not allowed since runtime is too low a version"""

    version = '10000000.0'

    @require_gdal_version(version, param='foo')
    def a(foo=None):
        return foo

    assert a() is None  # param is not used, OK
    assert a(None) is None  # param is default, OK
    assert a(foo=None) is None  # param is keyword with default, OK

    with pytest.raises(GDALVersionError):
        a("not None")  # parameter passed as a position argument and not default

    with pytest.raises(GDALVersionError) as exc_info:
        a(foo='bar')  # parameter passed as a keyword argument and not default

    message = 'usage of parameter "foo" requires GDAL >= {0}'.format(version)
    assert message in exc_info.value.args[0]


def test_require_gdal_version_param_version_too_high():
    """Parameter is not allowed since runtime is too low a version"""

    version = '1.0'

    @require_gdal_version(version, param='foo', is_max_version=True)
    def a(foo=None):
        return foo

    assert a() is None  # param is not used, OK
    assert a(None) is None  # param is default, OK
    assert a(foo=None) is None  # param is keyword with default, OK

    with pytest.raises(GDALVersionError):
        a("not None")

    with pytest.raises(GDALVersionError) as exc_info:
        a(foo='bar')

    message = 'usage of parameter "foo" requires GDAL <= {0}'.format(version)
    assert message in exc_info.value.args[0]


def test_require_gdal_version_param_values():
    """Parameter values are allowed for all versions >= 1.0"""

    for values in [('bar',), ['bar'], {'bar'}]:
        @require_gdal_version('1.0', param='foo', values=values)
        def a(foo=None):
            return foo

        assert a() is None
        assert a('bar') == 'bar'
        assert a(foo='bar') == 'bar'


def test_require_gdal_version_param_values_err():
    """Parameter values must be tuple, list, or set, otherwise raises
    ValueError"""

    for invalid_values in ['bar', 1, 1.5, {'a': 'b'}]:
        with pytest.raises(ValueError):
            @require_gdal_version('1.0', param='foo', values=invalid_values)
            def func_a(foo=None):
                return foo

        with pytest.raises(ValueError):
            @require_gdal_version('1.0', values=invalid_values)
            def func_b(foo=None):
                return foo


def test_require_gdal_version_param_values_version_too_low():
    """Parameter values not allowed since runtime is too low a version"""
    version = '10000000.0'

    @require_gdal_version(version, param='foo', values=['bar'])
    def a(foo=None):
        return foo

    assert a('ok') == 'ok'  # param value allowed if not in values
    assert a(foo='ok') == 'ok'

    with pytest.raises(GDALVersionError) as exc_info:
        a(foo='bar')

    message = 'parameter "foo=bar" requires GDAL >= {0}'.format(version)
    assert message in exc_info.value.args[0]


def test_require_gdal_version_param_values_version_too_high():
    """Parameter values not allowed since runtime is too low a version"""
    version = '1.0'

    @require_gdal_version(version, param='foo', values=['bar'],
                          is_max_version=True)
    def a(foo=None):
        return foo

    assert a(foo='ok') == 'ok'  # param value allowed if not in values

    with pytest.raises(GDALVersionError):
        a('bar')

    with pytest.raises(GDALVersionError) as exc_info:
        a(foo='bar')

    message = 'parameter "foo=bar" requires GDAL <= {0}'.format(version)
    assert message in exc_info.value.args[0]


def test_require_gdal_version_chaining():
    version = '10000000.0'

    @require_gdal_version(version, param='foo', values=['bar'])
    @require_gdal_version(version, param='something', values=['else'])
    def a(foo=None, something=None):
        return foo, something

    # param values allowed if not in values
    assert a(foo='ok', something='not else') == ('ok', 'not else')

    # first decorator causes this to fail
    with pytest.raises(GDALVersionError) as exc_info:
        a(foo='bar', something='else')

    message = 'parameter "foo=bar" requires GDAL >= {0}'.format(version)
    assert message in exc_info.value.args[0]

    # second decorator causes this to fail
    with pytest.raises(GDALVersionError) as exc_info:
        a(foo='ok', something='else')

    message = 'parameter "something=else" requires GDAL >= {0}'.format(version)
    assert message in exc_info.value.args[0]


def test_rio_env_no_credentials(tmpdir, monkeypatch, runner):
    """Confirm that we can get drivers without any credentials"""
    credentials_file = tmpdir.join('credentials')
    credentials_file.write("""
[default]
aws_secret_access_key = foo
aws_access_key_id = bar
""")
    monkeypatch.setenv('AWS_SHARED_CREDENTIALS_FILE', str(credentials_file))
    monkeypatch.delenv('AWS_ACCESS_KEY_ID', raising=False)
    # Assert that we don't have any AWS credentials by accident.
    with pytest.raises(Exception):
        rasterio.open("s3://mapbox/rasterio/RGB.byte.tif")

    with rasterio.Env() as env:
        assert env.drivers()


def test_nested_credentials(monkeypatch):
    """Check that rasterio.open() doesn't wipe out surrounding credentials"""

    @ensure_env_credentialled
    def fake_opener(path):
        return getenv()

    with rasterio.Env(session=AWSSession(aws_access_key_id='foo', aws_secret_access_key='bar')):
        assert getenv()['AWS_ACCESS_KEY_ID'] == 'foo'
        assert getenv()['AWS_SECRET_ACCESS_KEY'] == 'bar'

        monkeypatch.setenv('AWS_ACCESS_KEY_ID', 'lol')
        monkeypatch.setenv('AWS_SECRET_ACCESS_KEY', 'wut')

        gdalenv = fake_opener('s3://foo/bar')
        assert gdalenv['AWS_ACCESS_KEY_ID'] == 'foo'
        assert gdalenv['AWS_SECRET_ACCESS_KEY'] == 'bar'


def test_oss_session_credentials(gdalenv):
    """Create an Env with a oss session."""
    oss_session = OSSSession(
        oss_access_key_id='id',
        oss_secret_access_key='key',
        oss_endpoint='null-island-1')
    with rasterio.env.Env(session=oss_session):
        assert getenv()['OSS_ACCESS_KEY_ID'] == 'id'
        assert getenv()['OSS_SECRET_ACCESS_KEY'] == 'key'
        assert getenv()['OSS_ENDPOINT'] == 'null-island-1'


<<<<<<< HEAD
def test_swift_session_credentials(gdalenv):
    """Create an Env with a oss session."""
    swift_session = SwiftSession(
        swift_storage_url='foo',
        swift_auth_token='bar')
    with rasterio.env.Env(session=swift_session) as s:
        s.credentialize()
        assert getenv()['SWIFT_STORAGE_URL'] == 'foo'
        assert getenv()['SWIFT_AUTH_TOKEN'] == 'bar'


def test_swift_session_by_user_key():
    def mock_init(self, session=None, 
                swift_storage_url=None, swift_auth_token=None, 
                swift_auth_v1_url=None, swift_user=None, swift_key=None):
        self._creds = {'SWIFT_STORAGE_URL':'foo',
                       'SWIFT_AUTH_TOKEN':'bar'}

    with mock.patch('rasterio.session.SwiftSession.__init__', new=mock_init):
        swift_session = SwiftSession(
            swift_auth_v1_url='foo',
            swift_user='bar',
            swift_key='key')
        with rasterio.env.Env(session=swift_session) as s:
            s.credentialize()
            assert getenv()['SWIFT_STORAGE_URL'] == 'foo'
            assert getenv()['SWIFT_AUTH_TOKEN'] == 'bar'
=======
def test_dummy_session_without_boto3(monkeypatch, caplog):
    """Without boto3, always revert to dummy session"""
    # Confirm fix of #1708.
    with monkeypatch.context() as mpctx:
        mpctx.setattr("rasterio.env.boto3", None)
        mpctx.setenv('AWS_ACCESS_KEY_ID', 'lol')
        mpctx.setenv('AWS_SECRET_ACCESS_KEY', 'wut')
        assert isinstance(rasterio.env.Env().session, DummySession)


def test_dummy_session_with_boto3_expired_credentials(monkeypatch, caplog):
    """With expired credentials, revert to dummy session"""
    with monkeypatch.context() as mpctx:
        mpctx.setenv("AWS_ACCESS_KEY_ID", "ASIAVGH5PWXB5KSL4ZUD")
        mpctx.setenv("AWS_SECRET_ACCESS_KEY", "tv3WkpUiW++91eAPTCDcOAIxKrk6N")
        mpctx.setenv("AWS_SESSION_TOKEN", "FQoGZXIvYXdzEH0aDIyhzy8S3gql/UawbyKrAa3R03j4JBTNfRHmfBAaGQ366PsaWfO+cHtrRS")
        mpctx.setenv("AWS_CREDENTIAL_EXPIRATION", "2019-07-12T20:06:06.000Z")
        assert isinstance(rasterio.env.Env().session, DummySession)


def test_open_file_expired_aws_credentials(monkeypatch, caplog, path_rgb_byte_tif):
    """Local file can be opened With expired credentials in environ"""
    with monkeypatch.context() as mpctx:
        mpctx.setenv("AWS_ACCESS_KEY_ID", "ASIAVGH5PWXB5KSL4ZUD")
        mpctx.setenv("AWS_SECRET_ACCESS_KEY", "tv3WkpUiW++91eAPTCDcOAIxKrk6N")
        mpctx.setenv("AWS_SESSION_TOKEN", "FQoGZXIvYXdzEH0aDIyhzy8S3gql/UawbyKrAa3R03j4JBTNfRHmfBAaGQ366PsaWfO+cHtrRS")
        mpctx.setenv("AWS_CREDENTIAL_EXPIRATION", "2019-07-12T20:06:06.000Z")
        with rasterio.env.Env():
            with rasterio.open(path_rgb_byte_tif) as dataset:
                assert not dataset.closed
>>>>>>> 2e35a0c9
<|MERGE_RESOLUTION|>--- conflicted
+++ resolved
@@ -19,11 +19,7 @@
 from rasterio.env import GDALVersion, require_gdal_version
 from rasterio.errors import EnvError, RasterioIOError, GDALVersionError
 from rasterio.rio.main import main_group
-<<<<<<< HEAD
-from rasterio.session import AWSSession, OSSSession, SwiftSession
-=======
-from rasterio.session import AWSSession, DummySession, OSSSession
->>>>>>> 2e35a0c9
+from rasterio.session import AWSSession, DummySession, OSSSession, SwiftSession
 
 from .conftest import requires_gdal21
 
@@ -823,7 +819,6 @@
         assert getenv()['OSS_ENDPOINT'] == 'null-island-1'
 
 
-<<<<<<< HEAD
 def test_swift_session_credentials(gdalenv):
     """Create an Env with a oss session."""
     swift_session = SwiftSession(
@@ -851,7 +846,8 @@
             s.credentialize()
             assert getenv()['SWIFT_STORAGE_URL'] == 'foo'
             assert getenv()['SWIFT_AUTH_TOKEN'] == 'bar'
-=======
+
+
 def test_dummy_session_without_boto3(monkeypatch, caplog):
     """Without boto3, always revert to dummy session"""
     # Confirm fix of #1708.
@@ -881,5 +877,4 @@
         mpctx.setenv("AWS_CREDENTIAL_EXPIRATION", "2019-07-12T20:06:06.000Z")
         with rasterio.env.Env():
             with rasterio.open(path_rgb_byte_tif) as dataset:
-                assert not dataset.closed
->>>>>>> 2e35a0c9
+                assert not dataset.closed