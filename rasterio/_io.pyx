--- conflicted
+++ resolved
@@ -24,11 +24,8 @@
 from rasterio.transform import Affine
 from rasterio.enums import ColorInterp, MaskFlags, Resampling
 from rasterio.sample import sample_gen
-<<<<<<< HEAD
 from rasterio.vfs import parse_path
-=======
 from rasterio.warnings import NodataShadowWarning
->>>>>>> f1a3973c
 
 
 log = logging.getLogger('rasterio')
