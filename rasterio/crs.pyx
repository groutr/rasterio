--- conflicted
+++ resolved
@@ -942,10 +942,7 @@
                 _safe_osr_release(osr_s)
                 _safe_osr_release(osr_o)
 
-<<<<<<< HEAD
-=======
-
->>>>>>> 4a592e8c
+
     def _projjson(self):
         """Get a PROJ JSON representation.
 
