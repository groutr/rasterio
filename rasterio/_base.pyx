# cython: boundscheck=False, c_string_type=unicode, c_string_encoding=utf8

"""Numpy-free base classes."""

from __future__ import absolute_import

import logging
import math
import warnings

from rasterio._err import (
    GDALError, CPLE_IllegalArgError, CPLE_OpenFailedError,
    CPLE_NotSupportedError)
from rasterio._err cimport exc_wrap_pointer, exc_wrap_int
from rasterio.compat import string_types
from rasterio.control import GroundControlPoint
from rasterio.crs import CRS
from rasterio import dtypes
from rasterio.coords import BoundingBox
from rasterio.crs import CRS
from rasterio.enums import (
    ColorInterp, Compression, Interleaving, MaskFlags, PhotometricInterp)
from rasterio.env import Env
from rasterio.errors import (
    RasterioIOError, CRSError, DriverRegistrationError,
    NotGeoreferencedWarning)
from rasterio.profiles import Profile
from rasterio.transform import Affine, guard_transform, tastes_like_gdal
from rasterio.vfs import parse_path, vsi_path
from rasterio import windows


from rasterio._gdal cimport (
    CPLFree, CPLMalloc, CSLCount, CSLFetchBoolean, GDALCheckVersion,
    GDALChecksumImage, GDALClose, GDALFlushCache, GDALGetBlockSize,
    GDALGetColorEntry, GDALGetColorEntryCount, GDALGetDatasetDriver,
    GDALGetDescription, GDALGetDriverByName, GDALGetDriverShortName,
    GDALGetGeoTransform, GDALGetMaskFlags, GDALGetMetadata, GDALGetOverview,
    GDALGetOverviewCount, GDALGetProjectionRef, GDALGetRasterBand,
    GDALGetRasterBandXSize, GDALGetRasterColorInterpretation,
    GDALGetRasterColorTable, GDALGetRasterCount, GDALGetRasterDataType,
    GDALGetRasterNoDataValue, GDALGetRasterUnitType, GDALGetRasterXSize,
    GDALGetRasterYSize, GDALOpen, GDALVersionInfo,
    OCTNewCoordinateTransformation, OCTTransform, OSRAutoIdentifyEPSG,
    OSRDestroySpatialReference, OSRExportToProj4, OSRExportToWkt,
    OSRGetAuthorityCode, OSRGetAuthorityName, OSRImportFromEPSG,
    OSRImportFromProj4, OSRNewSpatialReference, OSRSetFromUserInput,
    GDALGetGCPs, GDALGetGCPCount, GDALGetGCPProjection)

include "gdal.pxi"


log = logging.getLogger(__name__)


def check_gdal_version(major, minor):
    """Return True if the major and minor versions match."""
    return bool(GDALCheckVersion(int(major), int(minor), NULL))


def gdal_version():
    """Return the version as a major.minor.patchlevel string."""
    return GDALVersionInfo("RELEASE_NAME")


cdef const char *get_driver_name(GDALDriverH driver):
    """Return Python name of the driver"""
    return GDALGetDriverShortName(driver)


def get_dataset_driver(path):
    """Return the name of the driver that would be used to open the
    dataset at the given path."""
    cdef GDALDatasetH dataset = NULL
    cdef GDALDriverH driver = NULL

    path = vsi_path(*parse_path(path))
    path = path.encode('utf-8')

    try:
        dataset = exc_wrap_pointer(GDALOpen(<const char *>path, 0))
        driver = GDALGetDatasetDriver(dataset)
        drivername = get_driver_name(driver)

    except CPLE_OpenFailedError as exc:
        raise RasterioIOError(str(exc))

    finally:
        if dataset != NULL:
            GDALClose(dataset)

    return drivername


def driver_supports_mode(drivername, creation_mode):
    """Return True if the driver supports the mode"""
    cdef GDALDriverH driver = NULL
    cdef char **metadata = NULL

    drivername = drivername.encode('utf-8')
    creation_mode = creation_mode.encode('utf-8')

    driver = GDALGetDriverByName(<const char *>drivername)
    if driver == NULL:
        raise DriverRegistrationError(
            "No such driver registered: %s", drivername)

    metadata = GDALGetMetadata(driver, NULL)
    if metadata == NULL:
        raise ValueError("Driver has no metadata")

    return bool(CSLFetchBoolean(metadata, <const char *>creation_mode, 0))


def driver_can_create(drivername):
    """Return True if the driver has CREATE capability"""
    return driver_supports_mode(drivername, 'DCAP_CREATE')


def driver_can_create_copy(drivername):
    """Return True if the driver has CREATE_COPY capability"""
    return driver_supports_mode(drivername, 'DCAP_CREATECOPY')


cdef class DatasetBase(object):
    """Dataset base class."""

    def __init__(self, path, options=None):
        self.name = path
        self.mode = 'r'
        self.options = options or {}
        self._hds = NULL
        self._count = 0
        self._closed = True
        self._dtypes = []
        self._block_shapes = None
        self._nodatavals = []
        self._units = ()
        self._descriptions = ()
        self._crs = None
        self._gcps = None
        self._read = False

    def __repr__(self):
        return "<%s DatasetBase name='%s' mode='%s'>" % (
            self.closed and 'closed' or 'open',
            self.name,
            self.mode)

    def start(self):
        """Called to start reading a dataset."""
        cdef GDALDriverH driver
        cdef char * cypath

        path = vsi_path(*parse_path(self.name))
        path = path.encode('utf-8')
        cypath = path

        try:
<<<<<<< HEAD
            self._hds = exc_wrap_pointer(GDALOpen(<const char *>path, 0))

=======
            with CPLErrors() as cple:
                with nogil:
                    self._hds = GDALOpen(cypath, 0)
                cple.check()
>>>>>>> b4c579c9
        except CPLE_OpenFailedError as err:
            raise RasterioIOError(err.errmsg)

        driver = GDALGetDatasetDriver(self._hds)
        self.driver = get_driver_name(driver)

        self._count = GDALGetRasterCount(self._hds)
        self.width = GDALGetRasterXSize(self._hds)
        self.height = GDALGetRasterYSize(self._hds)
        self.shape = (self.height, self.width)

        self._transform = self.read_transform()
        self._crs = self.read_crs()

        # touch self.meta
        _ = self.meta

        self._closed = False
        log.debug("Dataset %r is started.", self)

    cdef GDALDatasetH handle(self) except NULL:
        """Return the object's GDAL dataset handle"""
        return self._hds

    cdef GDALRasterBandH band(self, int bidx) except NULL:
        """Return a GDAL raster band handle"""
        cdef GDALRasterBandH band = NULL
        band = GDALGetRasterBand(self.handle(), bidx)
        if band == NULL:
            raise IndexError("No such band index: {!s}".format(bidx))
        return band

        #if band == NULL:
        #    raise ValueError("NULL band")

        #return band

    def _has_band(self, bidx):
        cdef GDALRasterBandH band = NULL
        try:
            band = self.band(bidx)
            return True
        except:
            return False

    def _handle_crswkt(self, wkt):
        """Return the GDAL dataset's stored CRS"""
        cdef char *proj = NULL
        cdef OGRSpatialReferenceH osr = NULL
        wkt_b = wkt.encode('utf-8')
        cdef const char *wkt_c = wkt_b

        crs = CRS()

        # Test that the WKT definition isn't just an empty string, which
        # can happen when the source dataset is not georeferenced.
        if len(wkt) > 0:

            osr = OSRNewSpatialReference(wkt_c)
            if osr == NULL:
                raise ValueError("Unexpected NULL spatial reference")
            log.debug("Got coordinate system")

            # Try to find an EPSG code in the spatial referencing.
            if OSRAutoIdentifyEPSG(osr) == 0:
                key = OSRGetAuthorityName(osr, NULL)
                val = OSRGetAuthorityCode(osr, NULL)
                log.debug("Authority key: %s, value: %s", key, val)
                crs['init'] = u'epsg:' + val
            else:
                log.debug("Failed to auto identify EPSG")
                OSRExportToProj4(osr, &proj)
                if proj == NULL:
                    raise ValueError("Unexpected Null spatial reference")

                value = proj
                value = value.strip()

                for param in value.split():
                    kv = param.split("=")
                    if len(kv) == 2:
                        k, v = kv
                        try:
                            v = float(v)
                            if v % 1 == 0:
                                v = int(v)
                        except ValueError:
                            # Leave v as a string
                            pass
                    elif len(kv) == 1:
                        k, v = kv[0], True
                    else:
                        raise ValueError(
                            "Unexpected proj parameter %s" % param)
                    k = k.lstrip("+")
                    crs[k] = v

            CPLFree(proj)
            OSRDestroySpatialReference(osr)
        else:
            log.debug("No projection detected.")

        return crs

    def read_crs(self):
        """Return the GDAL dataset's stored CRS"""
        cdef const char *wkt_b = GDALGetProjectionRef(self._hds)
        if wkt_b == NULL:
            raise ValueError("Unexpected NULL spatial reference")

        wkt = wkt_b
        return self._handle_crswkt(wkt)

    def read_transform(self):
        """Return the stored GDAL GeoTransform"""
        cdef double gt[6]

        if self._hds == NULL:
            raise ValueError("Null dataset")
        err = GDALGetGeoTransform(self._hds, gt)
        if err == GDALError.failure:
            warnings.warn(
                "Dataset has no geotransform set. Default transform "
                "will be applied (Affine.identity())", NotGeoreferencedWarning)

        return [gt[i] for i in range(6)]

    def stop(self):
        """Ends the dataset's life cycle"""
        if self._hds != NULL:
            GDALFlushCache(self._hds)
            GDALClose(self._hds)
        self._hds = NULL
        log.debug("Dataset %r has been stopped.", self)

    def close(self):
        self.stop()
        self._closed = True
        log.debug("Dataset %r has been closed.", self)

    def __enter__(self):
        log.debug("Entering Dataset %r context.", self)
        return self

    def __exit__(self, type, value, traceback):
        self.close()
        log.debug("Exited Dataset %r context.", self)

    def __dealloc__(self):
        if self._hds != NULL:
            GDALClose(self._hds)

    @property
    def closed(self):
        return self._closed

    @property
    def count(self):
        if not self._count:
            if self._hds == NULL:
                raise ValueError("Can't read closed raster file")
            self._count = GDALGetRasterCount(self._hds)
        return self._count

    @property
    def indexes(self):
        return tuple(range(1, self.count+1))

    @property
    def dtypes(self):
        """Returns an ordered tuple of all band data types."""
        cdef GDALRasterBandH band = NULL

        if not self._dtypes:
            for i in range(self._count):
                band = self.band(i + 1)
                self._dtypes.append(
                    dtypes.dtype_fwd[GDALGetRasterDataType(band)])

        return tuple(self._dtypes)

    @property
    def block_shapes(self):
        """Returns an ordered list of block shapes for all bands.

        Shapes are tuples and have the same ordering as the dataset's
        shape: (count of image rows, count of image columns).
        """
        cdef GDALRasterBandH band = NULL
        cdef int xsize
        cdef int ysize

        if self._block_shapes is None:
            self._block_shapes = []

            for i in range(self._count):
                band = self.band(i + 1)
                GDALGetBlockSize(band, &xsize, &ysize)
                self._block_shapes.append((ysize, xsize))

        return tuple(self._block_shapes)

    def get_nodatavals(self):
        cdef GDALRasterBandH band = NULL
        cdef double nodataval
        cdef int success = 0

        if not self._nodatavals:

            for i in range(self._count):
                band = self.band(i + 1)
                dtype = dtypes.dtype_fwd[GDALGetRasterDataType(band)]
                nodataval = GDALGetRasterNoDataValue(band, &success)
                val = nodataval
                # GDALGetRasterNoDataValue() has two ways of telling you that
                # there's no nodata value. The success flag might come back
                # 0 (FALSE). Even if it comes back 1 (TRUE), you still need
                # to check that the return value is within the range of the
                # data type. If so, the band has a nodata value. If not,
                # there's no nodata value.
                if (success == 0 or
                        val < dtypes.dtype_ranges[dtype][0] or
                        val > dtypes.dtype_ranges[dtype][1]):
                    val = None
                log.debug(
                    "Nodata success: %d, Nodata value: %f", success, nodataval)
                self._nodatavals.append(val)

        return tuple(self._nodatavals)

    property nodatavals:
        """Nodata values for each band."""
        def __get__(self):
            return self.get_nodatavals()

    property nodata:
        """The dataset's single nodata value."""
        def __get__(self):
            if self.count == 0:
                return None
            return self.nodatavals[0]

    property _mask_flags:
        """Mask flags for each band."""
        def __get__(self):
            cdef GDALRasterBandH band = NULL
            return tuple(GDALGetMaskFlags(self.band(j)) for j in self.indexes)

    property mask_flag_enums:
        """Sets of flags describing the sources of band masks.

        all_valid: There are no invalid pixels, all mask values will be
            255. When used this will normally be the only flag set.
        per_dataset: The mask band is shared between all bands on the
            dataset.
        alpha: The mask band is actually an alpha band and may have
            values other than 0 and 255.
        nodata: Indicates the mask is actually being generated from
            nodata values (mutually exclusive of "alpha").

        Returns
        -------
        list [, list*]
            One list of rasterio.enums.MaskFlags members per band.

        Examples
        --------

        For a 3 band dataset that has masks derived from nodata values:

        >>> dataset.mask_flag_enums
        ([<MaskFlags.nodata: 8>], [<MaskFlags.nodata: 8>], [<MaskFlags.nodata: 8>])
        >>> band1_flags = dataset.mask_flag_enums[0]
        >>> rasterio.enums.MaskFlags.nodata in band1_flags
        True
        >>> rasterio.enums.MaskFlags.alpha in band1_flags
        False
        """
        def __get__(self):
            return tuple(
                [flag for flag in MaskFlags if x & flag.value]
                for x in self._mask_flags)

    property mask_flags:
        """Mask flags for each band."""
        def __get__(self):
            warnings.warn(
                "'mask_flags' is deprecated. Switch to 'mask_flag_enums'",
                DeprecationWarning,
                stacklevel=2)
            return self._mask_flags

    property descriptions:
        """Text descriptions for each band."""
        def __get__(self):
            if not self._descriptions:
                descr = [GDALGetDescription(self.band(j)) for j in self.indexes]
                self._descriptions = tuple((d or None) for d in descr)
            return self._descriptions

    property units:
        """Strings defining the units for each band.

        Possible values include 'meters' or 'degC'. See the Pint
        project for a suggested list of units.¬
        """
        def __get__(self):
            if not self._units:
                self._units = tuple(
                    GDALGetRasterUnitType(self.band(j)) for j in self.indexes)
            return self._units

    def block_windows(self, bidx=0):
        """Returns an iterator over a band's blocks and their corresponding
        windows.  Produces tuples like ``(block, window)``.  The primary use
        of this method is to obtain windows to pass to `read()` for highly
        efficient access to raster block data.

        The positional parameter `bidx` takes the index (starting at 1) of the
        desired band.  This iterator yields blocks "left to right" and "top to
        bottom" and is similar to Python's ``enumerate()`` in that the first
        element is the block index and the second is the dataset window.

        Blocks are built-in to a dataset and describe how pixels are grouped
        within each band and provide a mechanism for efficient I/O.  A window
        is a range of pixels within a single band defined by row start, row
        stop, column start, and column stop.  For example, ``((0, 2), (0, 2))``
        defines a ``2 x 2`` window at the upper left corner of a raster band.
        Blocks are referenced by an ``(i, j)`` tuple where ``(0, 0)`` would be
        a band's upper left block.

        Raster I/O is performed at the block level, so accessing a window
        spanning multiple rows in a striped raster requires reading each row.
        Accessing a ``2 x 2`` window at the center of a ``1800 x 3600`` image
        requires reading 2 rows, or 7200 pixels just to get the target 4.  The
        same image with internal ``256 x 256`` blocks would require reading at
        least 1 block (if the window entire window falls within a single block)
        and at most 4 blocks, or at least 512 pixels and at most 2048.

        Given an image that is ``512 x 512`` with blocks that are
        ``256 x 256``, its blocks and windows would look like:

            Blocks:

                    0       256     512
                  0 +--------+--------+
                    |        |        |
                    | (0, 0) | (0, 1) |
                    |        |        |
                256 +--------+--------+
                    |        |        |
                    | (1, 0) | (1, 1) |
                    |        |        |
                512 +--------+--------+


            Windows:

                UL: ((0, 256), (0, 256))
                UR: ((0, 256), (256, 512))
                LL: ((256, 512), (0, 256))
                LR: ((256, 512), (256, 512))


        Parameters
        ----------
        bidx : int
            The band index (using 1-based indexing) from which to extract
            windows. A value less than 1 uses the first band if all bands have
            homogeneous windows and raises an exception otherwise.

        Yields
        ------
        tuple
            ``(block, window)``
        """
        cdef int i, j

        block_shapes = self.block_shapes
        if bidx < 1:
            if len(set(block_shapes)) > 1:
                raise ValueError(
                    "A band index must be provided when band block shapes"
                    "are inhomogeneous")
            bidx = 1
        h, w = block_shapes[bidx-1]
        d, m = divmod(self.height, h)
        nrows = d + int(m>0)
        d, m = divmod(self.width, w)
        ncols = d + int(m>0)

        for j in range(nrows):
            row = j * h
            height = min(h, self.height - row)
            for i in range(ncols):
                col = i * w
                width = min(w, self.width - col)
                yield (j, i), ((row, row+height), (col, col+width))

    property bounds:
        """Returns the lower left and upper right bounds of the dataset
        in the units of its coordinate reference system.

        The returned value is a tuple:
        (lower left x, lower left y, upper right x, upper right y)
        """
        def __get__(self):
            a, b, c, d, e, f, _, _, _ = self.transform
            return BoundingBox(c, f+e*self.height, c+a*self.width, f)

    property res:
        """Returns the (width, height) of pixels in the units of its
        coordinate reference system."""
        def __get__(self):
            a, b, c, d, e, f, _, _, _ = self.transform
            if b == d == 0:
                return a, -e
            else:
                return math.sqrt(a*a+d*d), math.sqrt(b*b+e*e)

    @property
    def meta(self):
        """The basic metadata of this dataset."""
        if self.count == 0:
            dtype = 'float_'
        else:
            dtype = self.dtypes[0]
        m = {
            'driver': self.driver,
            'dtype': dtype,
            'nodata': self.nodata,
            'width': self.width,
            'height': self.height,
            'count': self.count,
            'crs': self.crs,
            'transform': self.transform,
        }
        self._read = True

        return m

    @property
    def compression(self):
        val = self.tags(ns='IMAGE_STRUCTURE').get('COMPRESSION')
        if val:
            # 'YCbCr JPEG' will be normalized to 'JPEG'
            val = val.split(' ')[-1]
            return Compression(val)
        else:
            return None

    @property
    def interleaving(self):
        val = self.tags(ns='IMAGE_STRUCTURE').get('INTERLEAVE')
        if val:
            return Interleaving(val)
        else:
            return None

    @property
    def photometric(self):
        val = self.tags(ns='IMAGE_STRUCTURE').get('SOURCE_COLOR_SPACE')
        if val:
            return PhotometricInterp(val)
        else:
            return None

    @property
    def is_tiled(self):
        if len(self.block_shapes) == 0:
            return False
        return self.block_shapes[0][1] != self.width

    property profile:
        """Basic metadata and creation options of this dataset.

        May be passed as keyword arguments to `rasterio.open()` to
        create a clone of this dataset.
        """
        def __get__(self):
            m = Profile(**self.meta)
            m.update((k, v.lower()) for k, v in self.tags(
                ns='rio_creation_kwds').items())
            if self.is_tiled:
                m.update(
                    blockxsize=self.block_shapes[0][1],
                    blockysize=self.block_shapes[0][0],
                    tiled=True)
            else:
                m.update(tiled=False)
            if self.compression:
                m['compress'] = self.compression.name
            if self.interleaving:
                m['interleave'] = self.interleaving.name
            if self.photometric:
                m['photometric'] = self.photometric.name

            return m

    def lnglat(self):
        w, s, e, n = self.bounds
        cx = (w + e)/2.0
        cy = (s + n)/2.0
        lng, lat = _transform(
                self.crs, {'init': 'epsg:4326'}, [cx], [cy], None)
        return lng.pop(), lat.pop()

    def get_crs(self):
        # _read tells us that the CRS was read before and really is
        # None.
        if not self._read and self._crs is None:
            self._crs = self.read_crs()
        return self._crs

    property crs:
        """A mapping of PROJ.4 coordinate reference system params.
        """
        def __get__(self):
            return self.get_crs()

    def get_transform(self):
        """Returns a GDAL geotransform in its native form."""
        if not self._read and self._transform is None:
            self._transform = self.read_transform()
        return self._transform

    property transform:
        """An instance of ``affine.Affine``, which is a ``namedtuple`` with
        coefficients in the order ``(a, b, c, d, e, f)``.

        Coefficients of the affine transformation that maps ``col,row``
        pixel coordinates to ``x,y`` coordinates in the specified crs. The
        coefficients of the augmented matrix are:

          | x |   | a  b  c | | r |
          | y | = | d  e  f | | c |
          | 1 |   | 0  0  1 | | 1 |
        """
        def __get__(self):
            return Affine.from_gdal(*self.get_transform())

    property affine:
        """This property is deprecated.

        An instance of ``affine.Affine``. This property is a
        transitional feature: see the docstring of ``transform``
        (above) for more details.

        This property was added in ``0.9`` as a transitional feature to aid the
        transition of the `transform` parameter.  Rasterio ``1.0`` completes
        this transition by converting `transform` to an instance of
        ``affine.Affine()``.

        See the `transform`'s docstring for more information.

        See https://github.com/mapbox/rasterio/issues/86 for more details.
        """

        def __get__(self):
            with warnings.catch_warnings():
                warnings.simplefilter('always')
                warnings.warn(
                "'src.affine' is deprecated.  Please switch to "
                "'src.transform'. See "
                "https://github.com/mapbox/rasterio/issues/86 for details.",
                DeprecationWarning,
                stacklevel=2)
            return Affine.from_gdal(*self.get_transform())

    def tags(self, bidx=0, ns=None):
        """Returns a dict containing copies of the dataset or band's
        tags.

        Tags are pairs of key and value strings. Tags belong to
        namespaces.  The standard namespaces are: default (None) and
        'IMAGE_STRUCTURE'.  Applications can create their own additional
        namespaces.

        The optional bidx argument can be used to select the tags of
        a specific band. The optional ns argument can be used to select
        a namespace other than the default.
        """
        cdef GDALMajorObjectH obj = NULL
        cdef char **metadata = NULL
        cdef const char *domain = NULL

        if bidx > 0:
            obj = self.band(bidx)
        else:
            obj = self._hds
        if ns:
            ns = ns.encode('utf-8')
            domain = ns

        metadata = GDALGetMetadata(obj, domain)
        num_items = CSLCount(metadata)
        return dict(metadata[i].split('=', 1) for i in range(num_items))

    def colorinterp(self, bidx):
        """Returns the color interpretation for a band or None."""
        cdef GDALRasterBandH band = NULL

        band = self.band(bidx)
        value = GDALGetRasterColorInterpretation(band)
        return ColorInterp(value)

    def colormap(self, bidx):
        """Returns a dict containing the colormap for a band or None."""
        cdef GDALRasterBandH band = NULL
        cdef GDALColorTableH colortable = NULL
        cdef GDALColorEntry *color = NULL
        cdef int i

        band = self.band(bidx)
        colortable = GDALGetRasterColorTable(band)
        if colortable == NULL:
            raise ValueError("NULL color table")
        retval = {}

        for i in range(GDALGetColorEntryCount(colortable)):
            color = <GDALColorEntry*>GDALGetColorEntry(colortable, i)
            if color == NULL:
                log.warn("NULL color at %d, skipping", i)
                continue
            log.info(
                "Color: (%d, %d, %d, %d)",
                color.c1, color.c2, color.c3, color.c4)
            retval[i] = (color.c1, color.c2, color.c3, color.c4)

        return retval

    @property
    def kwds(self):
        return self.tags(ns='rio_creation_kwds')

    # Overviews.
    def overviews(self, bidx):
        cdef GDALRasterBandH ovrband = NULL
        cdef GDALRasterBandH band = NULL

        band = self.band(bidx)
        num_overviews = GDALGetOverviewCount(band)
        factors = []

        for i in range(num_overviews):
            ovrband = GDALGetOverview(band, i)
            # Compute the overview factor only from the xsize (width).
            xsize = GDALGetRasterBandXSize(ovrband)
            factors.append(int(round(float(self.width)/float(xsize))))

        return factors

    def checksum(self, bidx, window=None):
        """Compute an integer checksum for the stored band

        Parameters
        ----------
        bidx : int
            The band's index (1-indexed).
        window: tuple, optional
            A window of the band. Default is the entire extent of the band.

        Returns
        -------
        An int.
        """
        cdef GDALRasterBandH band = NULL
        cdef int xoff, yoff, width, height

        band = self.band(bidx)
        if not window:
            xoff = yoff = 0
            width, height = self.width, self.height
        else:
            window = windows.evaluate(window, self.height, self.width)
            window = windows.crop(window, self.height, self.width)
            xoff = window[1][0]
            width = window[1][1] - xoff
            yoff = window[0][0]
            height = window[0][1] - yoff

        return GDALChecksumImage(band, xoff, yoff, width, height)

    def get_gcps(self):
        """Get GCPs and their associated CRS."""
        cdef const char *wkt_b = GDALGetGCPProjection(self.handle())
        if wkt_b == NULL:
            raise ValueError("Unexpected NULL spatial reference")
        wkt = wkt_b
        crs = self._handle_crswkt(wkt)

        cdef const GDAL_GCP *gcplist = NULL
        gcplist = GDALGetGCPs(self.handle())
        num_gcps = GDALGetGCPCount(self.handle())

        return ([GroundControlPoint(col=gcplist[i].dfGCPPixel,
                                         row=gcplist[i].dfGCPLine,
                                         x=gcplist[i].dfGCPX,
                                         y=gcplist[i].dfGCPY,
                                         z=gcplist[i].dfGCPZ,
                                         id=gcplist[i].pszId,
                                         info=gcplist[i].pszInfo)
                                         for i in range(num_gcps)], crs)

    property gcps:
        def __get__(self):
            if self._gcps is None:
                self._gcps = self.get_gcps()
            return self._gcps



def _transform(src_crs, dst_crs, xs, ys, zs):
    """Transform input arrays from src to dst CRS."""
    cdef double *x = NULL
    cdef double *y = NULL
    cdef double *z = NULL
    cdef OGRSpatialReferenceH src = NULL
    cdef OGRSpatialReferenceH dst = NULL
    cdef OGRCoordinateTransformationH transform = NULL
    cdef int i

    assert len(xs) == len(ys)
    assert zs is None or len(xs) == len(zs)

    src = _osr_from_crs(src_crs)
    dst = _osr_from_crs(dst_crs)

    n = len(xs)
    x = <double *>CPLMalloc(n*sizeof(double))
    y = <double *>CPLMalloc(n*sizeof(double))
    for i in range(n):
        x[i] = xs[i]
        y[i] = ys[i]

    if zs is not None:
        z = <double *>CPLMalloc(n*sizeof(double))
        for i in range(n):
            z[i] = zs[i]

    try:
        transform = OCTNewCoordinateTransformation(src, dst)
        transform = exc_wrap_pointer(transform)

        err = OCTTransform(transform, n, x, y, z)
        err = exc_wrap_int(err)

        res_xs = [0]*n
        res_ys = [0]*n
        for i in range(n):
            res_xs[i] = x[i]
            res_ys[i] = y[i]
        if zs is not None:
            res_zs = [0]*n
            for i in range(n):
                res_zs[i] = z[i]
            retval = (res_xs, res_ys, res_zs)
        else:
            retval = (res_xs, res_ys)

    except CPLE_NotSupportedError as exc:
        raise CRSError(exc.errmsg)

    finally:
        CPLFree(x)
        CPLFree(y)
        CPLFree(z)
        OSRDestroySpatialReference(src)
        OSRDestroySpatialReference(dst)

    return retval


cdef OGRSpatialReferenceH _osr_from_crs(object crs) except NULL:
    """Returns a reference to memory that must be deallocated
    by the caller."""
    if not crs:
        raise ValueError("A crs is required") # CRSError('CRS cannot be None')

    cdef OGRSpatialReferenceH osr = OSRNewSpatialReference(NULL)

    if isinstance(crs, string_types):
        proj = crs.encode('utf-8')

    # Make a CRS object from provided dict.
    else:
        crs = CRS(crs)
        # EPSG is a special case.
        init = crs.get('init')
        if init:
            auth, val = init.split(':')

            if not val:
                OSRDestroySpatialReference(osr)
                raise CRSError("Invalid CRS: {!r}".format(crs))

            if auth.upper() == 'EPSG':
                proj = 'EPSG:{}'.format(val).encode('utf-8')
        else:
            crs['wktext'] = True
            params = []
            for k, v in crs.items():
                if v is True or (k in ('no_defs', 'wktext') and v):
                    params.append("+%s" % k)
                else:
                    params.append("+%s=%s" % (k, v))
            proj = " ".join(params)
            log.debug("PROJ.4 to be imported: %r", proj)
            proj = proj.encode('utf-8')

    retval = OSRSetFromUserInput(osr, <const char *>proj)
    log.debug("OSRSetFromUserInput return value: %s", retval)

    if retval:
        OSRDestroySpatialReference(osr)
        raise CRSError("Invalid CRS: {!r}".format(crs))

    return osr


def _can_create_osr(crs):
    """Evaluate if a valid OGRSpatialReference can be created from crs.

    Specifically, it must not be None or an empty dict or string.

    Parameters
    ----------
    crs: Source coordinate reference system, in rasterio dict format.

    Returns
    -------
    out: bool
        True if source coordinate reference appears valid.
    """

    cdef char *wkt = NULL
    cdef OGRSpatialReferenceH osr = NULL

    try:
        # Note: _osr_from_crs() has "except NULL" in its signature.
        # It raises, it does not return NULL.
        osr = _osr_from_crs(crs)
        OSRExportToWkt(osr, &wkt)

        # If input was empty, WKT can be too; otherwise the conversion
        # didn't work properly and indicates an error.
        return wkt != NULL and bool(crs) == (wkt[0] != '\0')

    except CRSError:
        return False

    finally:
        OSRDestroySpatialReference(osr)
        CPLFree(wkt)<|MERGE_RESOLUTION|>--- conflicted
+++ resolved
@@ -157,15 +157,8 @@
         cypath = path
 
         try:
-<<<<<<< HEAD
-            self._hds = exc_wrap_pointer(GDALOpen(<const char *>path, 0))
-
-=======
-            with CPLErrors() as cple:
-                with nogil:
-                    self._hds = GDALOpen(cypath, 0)
-                cple.check()
->>>>>>> b4c579c9
+            with nogil:
+                self._hds = exc_wrap_pointer(GDALOpen(<const char *>path, 0))
         except CPLE_OpenFailedError as err:
             raise RasterioIOError(err.errmsg)
 
